package io.georocket;

import static io.georocket.util.ThrowableHelper.throwableToCode;
import static io.georocket.util.ThrowableHelper.throwableToMessage;

import java.io.File;
import java.io.FileNotFoundException;
import java.io.IOException;
import java.nio.file.Files;
import java.nio.file.Paths;
import java.nio.file.spi.FileTypeDetector;
import java.util.HashSet;
import java.util.List;
import java.util.Set;
import java.util.function.BiConsumer;
import java.util.stream.Collectors;

import io.georocket.util.TikaFileTypeDetector;
import org.apache.commons.io.FileUtils;
import org.bson.types.ObjectId;

import com.google.common.base.Splitter;

import io.georocket.constants.AddressConstants;
import io.georocket.constants.ConfigConstants;
import io.georocket.index.IndexerVerticle;
import io.georocket.output.Merger;
import io.georocket.storage.ChunkMeta;
import io.georocket.storage.ChunkReadStream;
import io.georocket.storage.Store;
import io.georocket.storage.StoreCursor;
import io.georocket.storage.StoreFactory;
import io.vertx.core.AbstractVerticle;
import io.vertx.core.AsyncResult;
import io.vertx.core.DeploymentOptions;
import io.vertx.core.Future;
import io.vertx.core.Handler;
import io.vertx.core.Verticle;
import io.vertx.core.Vertx;
import io.vertx.core.buffer.Buffer;
import io.vertx.core.file.AsyncFile;
import io.vertx.core.file.FileSystem;
import io.vertx.core.file.OpenOptions;
import io.vertx.core.http.HttpServer;
import io.vertx.core.http.HttpServerOptions;
import io.vertx.core.http.HttpServerRequest;
import io.vertx.core.http.HttpServerResponse;
import io.vertx.core.json.DecodeException;
import io.vertx.core.json.JsonArray;
import io.vertx.core.json.JsonObject;
import io.vertx.core.logging.Logger;
import io.vertx.core.logging.LoggerFactory;
import io.vertx.core.streams.Pump;
import io.vertx.core.streams.WriteStream;
import io.vertx.ext.web.Router;
import io.vertx.ext.web.RoutingContext;
import io.vertx.rx.java.ObservableFuture;
import io.vertx.rx.java.RxHelper;

/**
 * GeoRocket - A high-performance database for geospatial files
 * @author Michel Kraemer
 */
public class GeoRocket extends AbstractVerticle {
  private static Logger log = LoggerFactory.getLogger(GeoRocket.class);
  
  protected static File geoRocketHome;
  private Store store;
  private String storagePath;
  FileTypeDetector typeDetector = new TikaFileTypeDetector();

  /**
   * Handles the HTTP GET request for a bunch of chunks
   * @param context the routing context
   */
  private void onGet(RoutingContext context) {
    String path = getStorePath(context);
    
    HttpServerResponse response = context.response();
    HttpServerRequest request = context.request();
    String search = request.getParam("search");
    
    // Our responses must always be chunked because we cannot calculate
    // the exact content-length beforehand. We perform two searches, one to
    // initialize the merger and one to do the actual merge. The problem is
    // that the result set may change between these two searches and so we
    // cannot calculate the content-length just from looking at the result
    // from the first search.
    response.setChunked(true);
    
    // perform two searches: first initialize the merger and then
    // merge all retrieved chunks
    Merger merger = new Merger();
    ObservableFuture<Void> o = RxHelper.observableFuture();
    initializeMerger(merger, search, path, o.toHandler());
    o.flatMap(v -> {
      ObservableFuture<Void> o2 = RxHelper.observableFuture();
      doMerge(merger, search, path, response, o2.toHandler());
      return o2;
    }).reduce((v1, v2) -> v1).subscribe(v -> {
      response.end();
    }, err -> {
      if (!(err instanceof FileNotFoundException)) {
        log.error("Could not perform query", err);
      }
      response.setStatusCode(throwableToCode(err)).end(throwableToMessage(err, ""));
    });
  }
  
  /**
   * Initialize the given merger. Perform a search using the given search string
   * and pass all chunk metadata retrieved to the merger.
   * @param merger the merger to initialize
   * @param search the search query
   * @param path the path where to perform the search
   * @param handler will be called when the merger has been initialized with
   * all results
   */
  private void initializeMerger(Merger merger, String search, String path,
      Handler<AsyncResult<Void>> handler) {
    store.get(search, path, getar -> {
      if (getar.failed()) {
        handler.handle(Future.failedFuture(getar.cause()));
      } else {
        iterateCursor(getar.result(), (meta, callback) -> {
          merger.init(meta, initar -> {
            if (initar.failed()) {
              handler.handle(Future.failedFuture(initar.cause()));
            } else {
              callback.run();
            }
          });
        }, handler);
      }
    });
  }
  
  /**
   * Performs a search and merges all retrieved chunks using the given merger
   * @param merger the merger
   * @param search the search query
   * @param path the path where to perform the search
   * @param out a write stream to write the merged chunk to
   * @param handler will be called when all chunks have been merged
   */
  private void doMerge(Merger merger, String search, String path,
      WriteStream<Buffer> out, Handler<AsyncResult<Void>> handler) {
    store.get(search, path, getar -> {
      if (getar.failed()) {
        handler.handle(Future.failedFuture(getar.cause()));
      } else {
        long[] count = new long[] { 0 };
        long[] notaccepted = new long[] { 0 };
        StoreCursor cursor = getar.result();
        iterateCursor(cursor, (meta, callback) -> {
          ++count[0];
          store.getOne(cursor.getChunkPath(), openar -> {
            if (openar.failed()) {
              handler.handle(Future.failedFuture(openar.cause()));
            } else {
              ChunkReadStream crs = openar.result();
              Handler<AsyncResult<Void>> mergeHandler = mergeAr -> {
                if (mergeAr.failed()) {
                  handler.handle(mergeAr);
                } else {
                  crs.close();
                  callback.run();
                }
              };
              try {
                merger.merge(crs, meta, out, mergeHandler);
              } catch (IllegalArgumentException e) {
                // chunk cannot be merged. maybe it's a new one that has
                // been added after the Merger has been initialized.
                // just ignore it, but emit a warning later
                ++notaccepted[0];
                mergeHandler.handle(null);
              }
            }
          });
        }, ar -> {
          if (ar.succeeded()) {
            if (notaccepted[0] > 0) {
              log.warn("Could not merge " + notaccepted[0] + " chunks "
                  + "because the merger did not accept them. Most likely "
                  + "these are new chunks that were added while the "
                  + "merge was in progress. If this worries you, just "
                  + "repeat the request.");
            }
            if (count[0] > 0) {
              merger.finishMerge(out);
              handler.handle(ar);
            } else {
              handler.handle(Future.failedFuture(new FileNotFoundException("Not Found")));
            }
          } else {
            handler.handle(ar);
          }
        });
      }
    });
  }
  
  /**
   * Iterate through all items from a {@link StoreCursor}
   * @param cursor the cursor
   * @param consumer consumes all items
   * @param endHandler will be called when all items have been consumed
   */
  private void iterateCursor(StoreCursor cursor, BiConsumer<ChunkMeta, Runnable> consumer,
      Handler<AsyncResult<Void>> endHandler) {
    if (cursor.hasNext()) {
      cursor.next(ar -> {
        if (ar.failed()) {
          endHandler.handle(Future.failedFuture(ar.cause()));
        } else {
          consumer.accept(ar.result(), () -> {
            iterateCursor(cursor, consumer, endHandler);
          });
        }
      });
    } else {
      endHandler.handle(Future.succeededFuture());
    }
  }
  
  /**
   * Handles the HTTP POST request
   * @param context the routing context
   */
  private void onPost(RoutingContext context) {
    HttpServerRequest request = context.request();
    request.pause();

    String contentType = request.getHeader("Content-Type");
    String layer = getStorePath(context);
    String tagsStr = request.getParam("tags");
    List<String> tags = tagsStr != null ? Splitter.on(',')
        .trimResults().splitToList(tagsStr) : null;
    
    // get temporary filename
    String incoming = storagePath + "/incoming";
    String filename = new ObjectId().toString();
    String filePath = incoming + "/" + filename;
    
    log.info("Receiving file ...");
    
    // create directory for incoming files
    FileSystem fs = vertx.fileSystem();
    ObservableFuture<Void> observable = RxHelper.observableFuture();
    fs.mkdirs(incoming, observable.toHandler());
    observable
      .flatMap(v -> {
        // create temporary file
        ObservableFuture<AsyncFile> openObservable = RxHelper.observableFuture();
        fs.open(filePath, new OpenOptions(), openObservable.toHandler());
        return openObservable;
      })
      .flatMap(f -> {
        ObservableFuture<AsyncFile> pumpObservable = RxHelper.observableFuture();
        Handler<AsyncResult<AsyncFile>> pumpHandler = pumpObservable.toHandler();
        Pump.pump(request, f).start();
        Handler<Throwable> errHandler = (Throwable t) -> {
          request.endHandler(null);
          f.close();
          pumpHandler.handle(Future.failedFuture(t));
        };
        f.exceptionHandler(errHandler);
        request.exceptionHandler(errHandler);
        request.endHandler(v -> {
          pumpHandler.handle(Future.succeededFuture(f));
        });
        request.resume();
        return pumpObservable;
      })
      .subscribe(f -> {
        // close file before importing
        f.close();

        // run importer
        JsonObject msg = new JsonObject()
            .put("action", "import")
            .put("filename", filename)
            .put("layer", layer);

        if (tags != null) {
          msg.put("tags", new JsonArray(tags));
        }

        Runnable respondAccepted = () -> {
          request.response()
              .setStatusCode(202) // Accepted
              .setStatusMessage("Accepted file - importing in progress")
              .end();
        };

        if (contentType == null || contentType.trim().isEmpty() || contentType.equals("application/octet-stream")) {
          // Fallback: If the client have not send the Content-Type or send a generic one,
          // then guess it by the file magic number or file content
          vertx.<String>executeBlocking(blockingHandler -> {
            try {
              String mimeType = typeDetector.probeContentType(Paths.get(filePath));
              blockingHandler.complete(mimeType);
            } catch (IOException ex) {
              blockingHandler.fail(ex);
            }
          }, h -> {
            if (h.failed()) {
              log.error("The client have not send a Content-Type during the import and i could not guess it by " +
                  "the content. (Will drop the file import)", h.cause());

              request.response()
                  .setStatusCode(415) // Unsupported Media Type
                  .setStatusMessage("Unsupported Media Type - Your media type wasn't specified in the request header " +
                      "and could not be guessed.")
                  .end();
            } else {
              respondAccepted.run();

              // run importer
              msg.put("contentType", h.result());

              vertx.eventBus().send(AddressConstants.IMPORTER, msg);
            }
          });
        } else {
          // The client have send a content type
          // tell caller that we're now importing the file
          respondAccepted.run();

          msg.put("contentType", contentType);

          vertx.eventBus().send(AddressConstants.IMPORTER, msg);
        }

      }, err -> {
        request.response()
          .setStatusCode(throwableToCode(err))
          .end("Could not import file: " + err.getMessage());
        err.printStackTrace();
        fs.delete(filePath, ar -> {});
      });
  }

  /**
   * Get absolute data store path from request
   * @param context the current routing context
   * @return the absolute path (never null, default: "/")
   */
  private String getStorePath(RoutingContext context) {
    String path = context.normalisedPath();
    String routePath = context.currentRoute().getPath();
    String result = null;
    if (routePath.length() < path.length()) {
      result = path.substring(routePath.length());
    }
    if (result == null || result.isEmpty()) {
      return "/";
    }
    if (result.charAt(0) != '/') {
      result = "/" + result;
    }
    return result;
  }
  
  /**
   * Handles the HTTP DELETE request
   * @param context the routing context
   */
  private void onDelete(RoutingContext context) {
    String path = getStorePath(context);
    
    HttpServerResponse response = context.response();
    HttpServerRequest request = context.request();
    String search = request.getParam("search");
    
    store.delete(search, path, ar -> {
      if (ar.failed()) {
        Throwable t = ar.cause();
        log.error("Could not delete chunks", t);
        response.setStatusCode(throwableToCode(t)).end(t.getMessage());
      } else {
        response.setStatusCode(204).end();
      }
    });
  }

  /**
   * Deploy a new verticle with the standard configuration of this instance.
   *
   * @param cls The verticle class to deploy.
   *
   * @return An future which will carry the deployment id of this verticle.
   */
  protected ObservableFuture<String> deployVerticle(Class<? extends Verticle> cls) {
    ObservableFuture<String> observable = RxHelper.observableFuture();
    DeploymentOptions options = new DeploymentOptions().setConfig(config());
    vertx.deployVerticle(cls.getName(), options, observable.toHandler());
    return observable;
  }

<<<<<<< HEAD
=======
  /**
   * Deploy an indexer verticle.
   *
   * @return An future which will be completed if the verticle was deployed and will carry his deployment id.
   */
  protected ObservableFuture<String> deployIndexer() {
    return deployVerticle(IndexerVerticle.class);
  }

  /**
   * Deploy an importer verticle.
   *
   * @return An future which will be completed if the verticle was deployed and will carry his deployment id.
   */
  protected ObservableFuture<String> deployImporter() {
    return deployVerticle(ImporterVerticle.class);
  }

>>>>>>> 8af58458
  private ObservableFuture<HttpServer> deployHttpServer() {
    int port = config().getInteger(ConfigConstants.PORT, ConfigConstants.DEFAULT_PORT);

    Router router = createRouter();
    HttpServerOptions serverOptions = createHttpServerOptions();
    HttpServer server = vertx.createHttpServer(serverOptions);

    ObservableFuture<HttpServer> observable = RxHelper.observableFuture();
    server.requestHandler(router::accept).listen(port, observable.toHandler());
    return observable;
  }

  /**
   * Create a {@link Router} and add routes for <code>/store/</code>
   * to it. Sub-classes may override if they want to add further routes
   * @return the created {@link Router}
   */
  protected Router createRouter() {
    Router router = Router.router(vertx);
    router.get("/store/*").handler(this::onGet);
    router.post("/store/*").handler(this::onPost);
    router.delete("/store/*").handler(this::onDelete);
    return router;
  }

  /**
   * Create a {@link HttpServerOptions} and set <code>Compression
   * Support</code> as option. Sub-classes may override if they want to
   * add further options
   * @return the created {@link HttpServerOptions}
   */
  protected HttpServerOptions createHttpServerOptions() {
    HttpServerOptions serverOptions = new HttpServerOptions()
        .setCompressionSupported(true);
    return serverOptions;
  }
  
  @Override
  public void start(Future<Void> startFuture) {
    log.info("Launching GeoRocket ...");

    store = StoreFactory.createStore(vertx);
    storagePath = vertx.getOrCreateContext().config().getString(
        ConfigConstants.STORAGE_FILE_PATH);

    this.deployIndexer()
        .flatMap(v -> deployImporter())
        .flatMap(v -> deployHttpServer())
        .subscribe(id -> {
          log.info("GeoRocket launched successfully.");
          startFuture.complete();
        }, startFuture::fail);
  }
  
  /**
   * Replace configuration variables in a string
   * @param str the string
   * @return a copy of the given string with configuration variables replaced
   */
  private static String replaceConfVariables(String str) {
    return str.replace("$GEOROCKET_HOME", geoRocketHome.getAbsolutePath());
  }
  
  /**
   * Recursively replace configuration variables in an array
   * @param arr the array
   * @return a copy of the given array with configuration variables replaced
   */
  private static JsonArray replaceConfVariables(JsonArray arr) {
    JsonArray result = new JsonArray();
    for (Object o : arr) {
      if (o instanceof JsonObject) {
        replaceConfVariables((JsonObject)o);
      } else if (o instanceof JsonArray) {
        o = replaceConfVariables((JsonArray)o);
      } else if (o instanceof String) {
        o = replaceConfVariables((String)o);
      }
      result.add(o);
    }
    return result;
  }
  
  /**
   * Recursively replace configuration variables in an object
   * @param obj the object
   */
  protected static void replaceConfVariables(JsonObject obj) {
    Set<String> keys = new HashSet<>(obj.getMap().keySet());
    for (String key : keys) {
      Object value = obj.getValue(key);
      if (value instanceof JsonObject) {
        replaceConfVariables((JsonObject)value);
      } else if (value instanceof JsonArray) {
        JsonArray arr = replaceConfVariables((JsonArray)value);
        obj.put(key, arr);
      } else if (value instanceof String) {
        String newValue = replaceConfVariables((String)value);
        obj.put(key, newValue);
      }
    }
  }
  
  /**
   * Set default configuration values
   * @param conf the current configuration
   */
  protected static void setDefaultConf(JsonObject conf) {
    conf.put(ConfigConstants.HOME, "$GEOROCKET_HOME");
    if (!conf.containsKey(ConfigConstants.STORAGE_FILE_PATH)) {
      conf.put(ConfigConstants.STORAGE_FILE_PATH, "$GEOROCKET_HOME/storage");
    }
  }

  /**
   * Read the georocket home out of the system environment.
   *
   * @return The gerocket home path.
   */
  protected static String getRocketHomeStr() {
    String geoRocketHomeStr = System.getenv("GEOROCKET_HOME");
    if (geoRocketHomeStr == null) {
      log.info("Environment variable GEOROCKET_HOME not set. Using current "
          + "working directory.");
      geoRocketHomeStr = new File(".").getAbsolutePath();
    }
    return geoRocketHomeStr;
  }

  /**
   * Get the gerocket home as file.
   *
   * @param geoRocketHomeStr The path to the georocket home.
   *
   * @return The georocket home file.
   */
  protected static File getRocketHomeFile(String geoRocketHomeStr) {
    try {
      return geoRocketHome = new File(geoRocketHomeStr).getCanonicalFile();
    } catch (IOException e) {
      log.error("Invalid GeoRocket home: " + geoRocketHomeStr);
      System.exit(1);
      return null; // Will never happen
    }
  }

  /**
   * Load the georocket configuration and return it.
   * Will return an empty configuration if something went wrong.
   *
   * @param geoRocketHome The configuration file.
   *
   * @return The configuration
   */
  protected static JsonObject loadConfiguration(File geoRocketHome) {
    File confDir = new File(geoRocketHome, "conf");
    File confFile = new File(confDir, "georocketd.json");

    try {
      String confFileStr = FileUtils.readFileToString(confFile, "UTF-8");
      return new JsonObject(confFileStr);
    } catch (IOException e) {
      log.error("Could not read config file " + confFile, e);
    } catch (DecodeException e) {
      log.error("Invalid config file", e);
    }
    return new JsonObject();
  }

  /**
   * Get and load the georocket configuration.
   *
   * @return The configuration
   */
  protected static JsonObject configureGeoRocket() {
    // get GEOROCKET_HOME
    String geoRocketHomeStr = getRocketHomeStr();
    geoRocketHome = getRocketHomeFile(geoRocketHomeStr);

    log.info("Using GeoRocket home " + geoRocketHome);

    // load configuration file
    JsonObject conf = loadConfiguration(geoRocketHome);

    // set default configuration values
    setDefaultConf(conf);

    // replace variables in config
    replaceConfVariables(conf);

    return conf;
  }

  /**
   * Runs the server
   * @param args the command line arguments
   */
  public static void main(String[] args) {
    JsonObject conf = configureGeoRocket();

    // deploy main verticle
    Vertx vertx = Vertx.vertx();
    DeploymentOptions options = new DeploymentOptions().setConfig(conf);
    vertx.deployVerticle(GeoRocket.class.getName(), options, ar -> {
      if (ar.failed()) {
        log.error("Could not deploy GeoRocket");
        ar.cause().printStackTrace();
        System.exit(1);
        return;
      }
    });
  }
}<|MERGE_RESOLUTION|>--- conflicted
+++ resolved
@@ -399,8 +399,6 @@
     return observable;
   }
 
-<<<<<<< HEAD
-=======
   /**
    * Deploy an indexer verticle.
    *
@@ -419,7 +417,6 @@
     return deployVerticle(ImporterVerticle.class);
   }
 
->>>>>>> 8af58458
   private ObservableFuture<HttpServer> deployHttpServer() {
     int port = config().getInteger(ConfigConstants.PORT, ConfigConstants.DEFAULT_PORT);
 
